# Copyright (c) 2020, NVIDIA CORPORATION.  All rights reserved.
#
# Licensed under the Apache License, Version 2.0 (the "License");
# you may not use this file except in compliance with the License.
# You may obtain a copy of the License at
#
#     http://www.apache.org/licenses/LICENSE-2.0
#
# Unless required by applicable law or agreed to in writing, software
# distributed under the License is distributed on an "AS IS" BASIS,
# WITHOUT WARRANTIES OR CONDITIONS OF ANY KIND, either express or implied.
# See the License for the specific language governing permissions and
# limitations under the License.


import glob
import json
import os
import pickle
import tarfile
import tempfile

import youtokentome as yttm
from joblib import Parallel, delayed
from omegaconf import ListConfig, OmegaConf
from pytorch_lightning import Trainer

from nemo.collections.common.tokenizers.sentencepiece_tokenizer import SentencePieceTokenizer, create_spt_model
from nemo.collections.nlp.data.language_modeling.sentence_dataset import SentenceDataset
from nemo.collections.nlp.data.machine_translation.machine_translation_dataset import (
    RetrievalTranslationDataset,
    TranslationDataset,
)
from nemo.collections.nlp.models.machine_translation.mt_enc_dec_config import MTEncDecModelConfig
from nemo.collections.nlp.modules.common.tokenizer_utils import get_nmt_tokenizer, get_tokenizer
from nemo.utils import logging


class MTDataPreproc:
    """ Automatically trains tokenizers and preprocesses machine translation data based on the MTEncDecModelConfig.
        For training NMT models with datasets larger than 5M sentence pairs, 
        it can be inefficient to train them without first creating a tarred dataset. 
        If the user wants to change the tokenizer, vocab size, or batch size, for example, 
        they must reprocess the data with the correct configuration. 
        With MTDataPreproc users can sweep through data configurations and the tarred dataset will 
        be automatically created according to the model configuration.
        To train tokenizer model and create tarred dataset specify in configuration:
            model.preproc_out_dir=/path/to/preproc_out
            model.encoder_tokenizer.vocab_size=32000
            model.decoder_tokenizer.vocab_size=32000 
            model.train_ds.use_tarred_dataset=True 
            model.train_ds.src_file_name=/path/to/src.txt
            model.train_ds.tgt_file_name=/path/to/tgt.txt
            model.train_ds.tokens_in_batch=16000 
        Once a dataset has been constructed based on this configuration, MTDataPreproc will not process it again.
        If a previously trained tokenizer model or tarred dataset is found, MTDataPreproc will not preprocess the data.

        Note: the only tokenizer currently supported is YouTokenToMe.
    """

    def __init__(self, cfg: MTEncDecModelConfig, trainer: Trainer = None) -> None:
        self._cfg = cfg
        self.global_rank = 0
        self.world_size = 1
        if trainer is not None:
            self.global_rank = (trainer.node_rank * trainer.num_devices) + trainer.local_rank
            self.world_size = trainer.num_nodes * trainer.num_devices

        if hasattr(cfg, 'train_ds'):
            supported_tokenizers = ['yttm', 'huggingface', 'sentencepiece', 'megatron', 'byte-level']
            supported_multilingual_tokenizers = ['sentencepiece', 'byte-level']
            supported_train_tokenizers = ['yttm', 'sentencepiece']

            if (
                cfg.encoder_tokenizer.get('library') not in supported_tokenizers
                or cfg.decoder_tokenizer.get('library') not in supported_tokenizers
            ):
                raise NotImplementedError(f"Currently we only support {supported_tokenizers}.")

            if cfg.get('multilingual') and (
                cfg.encoder_tokenizer.get('library') not in supported_multilingual_tokenizers
                or cfg.decoder_tokenizer.get('library') not in supported_multilingual_tokenizers
            ):
                raise NotImplementedError(
                    f"Currently we only support {supported_multilingual_tokenizers} for multilingual models."
                )

            if cfg.get('shared_tokenizer') and cfg.encoder_tokenizer.get('library') != cfg.decoder_tokenizer.get(
                'library'
            ):
                raise ValueError("Shared tokenizers cannot be from different libraries.")

            # Prepare tokenizers
            if (
                cfg.encoder_tokenizer.get('library') in supported_train_tokenizers
                or cfg.decoder_tokenizer.get('library') in supported_train_tokenizers
            ):

                # Train tokenizer models if using yttm or sentencepiece and they don't exist
                if (
                    cfg.encoder_tokenizer.get('library') in supported_train_tokenizers
                    and cfg.encoder_tokenizer.get('tokenizer_model') is None
                ) or (
                    cfg.decoder_tokenizer.get('library') in supported_train_tokenizers
                    and cfg.decoder_tokenizer.get('tokenizer_model') is None
                ):
                    if cfg.get('preproc_out_dir') is None:
                        raise ValueError('Tokenizer model training required but cfg.preproc_out_dir is None.')
                    if cfg.train_ds.get('src_file_name') is None or cfg.train_ds.get('tgt_file_name') is None:
                        raise ValueError(
                            'src_file_name and tgt_file_name needed to train tokenizers but could not be found.'
                        )

                    src_fname = cfg.train_ds.get('src_file_name')
                    tgt_fname = cfg.train_ds.get('tgt_file_name')
                    src_language = cfg.get('src_language')
                    tgt_language = cfg.get('tgt_language')
                    spt_symbols = None
                    tempdir = tempfile.TemporaryDirectory()

                    if cfg.get('multilingual'):
                        spt_symbols = []
                        if isinstance(src_fname, ListConfig):
                            fnames = (" ").join(src_fname)
                            src_fname = os.path.join(tempdir.name, 'src.txt')
                            os.system('cat %s > %s' % (fnames, src_fname))

                        if isinstance(tgt_fname, ListConfig):
                            fnames = (" ").join(tgt_fname)
                            tgt_fname = os.path.join(tempdir.name, 'tgt.txt')
                            os.system('cat %s > %s' % (fnames, tgt_fname))

                        if isinstance(src_language, ListConfig):
                            for lng in src_language:
                                spt_symbols.append("<" + lng + ">")

                        if isinstance(tgt_language, ListConfig):
                            for lng in tgt_language:
                                spt_symbols.append("<" + lng + ">")

                    # train tokenizer model on training data
                    self.encoder_tokenizer_model, self.decoder_tokenizer_model = MTDataPreproc.train_tokenizers(
                        out_dir=cfg.get('preproc_out_dir'),
                        src_fname=src_fname,
                        tgt_fname=tgt_fname,
                        shared_tokenizer=cfg.get('shared_tokenizer'),
                        encoder_tokenizer_vocab_size=cfg.encoder_tokenizer.get('vocab_size'),
                        decoder_tokenizer_vocab_size=cfg.decoder_tokenizer.get('vocab_size'),
                        encoder_tokenizer_name=cfg.encoder_tokenizer.get('library'),
                        decoder_tokenizer_name=cfg.decoder_tokenizer.get('library'),
                        encoder_tokenizer_coverage=cfg.encoder_tokenizer.get('coverage', 0.999),
                        decoder_tokenizer_coverage=cfg.decoder_tokenizer.get('coverage', 0.999),
                        global_rank=self.global_rank,
                        encoder_training_sample_size=cfg.encoder_tokenizer.get('training_sample_size', -1),
                        decoder_training_sample_size=cfg.decoder_tokenizer.get('training_sample_size', -1),
                        encoder_special_tokens=OmegaConf.to_container(cfg.encoder_tokenizer.special_tokens)
                        if cfg.encoder_tokenizer.special_tokens
                        else None,
                        decoder_special_tokens=OmegaConf.to_container(cfg.decoder_tokenizer.special_tokens)
                        if cfg.decoder_tokenizer.special_tokens
                        else None,
                        spt_symbols=spt_symbols,
                    )
                    # update config
                    self._cfg.encoder_tokenizer.tokenizer_model = self.encoder_tokenizer_model
                    self._cfg.decoder_tokenizer.tokenizer_model = self.decoder_tokenizer_model

                    tempdir.cleanup()
                else:
                    self.encoder_tokenizer_model = cfg.encoder_tokenizer.get('tokenizer_model')
                    self.decoder_tokenizer_model = cfg.decoder_tokenizer.get('tokenizer_model')

            self.encoder_tokenizer, self.decoder_tokenizer = self.get_enc_dec_tokenizers(
                encoder_tokenizer_name=cfg.encoder_tokenizer.get('library'),
                encoder_model_name=cfg.encoder.get('model_name'),
                encoder_tokenizer_model=getattr(self, "encoder_tokenizer_model", None),
                encoder_bpe_dropout=cfg.encoder_tokenizer.get('bpe_dropout', 0.0),
                encoder_r2l=cfg.encoder_tokenizer.get('r2l', False),
                decoder_tokenizer_name=cfg.decoder_tokenizer.get('library'),
                decoder_model_name=cfg.decoder.get('model_name'),
                decoder_tokenizer_model=getattr(self, "decoder_tokenizer_model", None),
                decoder_bpe_dropout=cfg.decoder_tokenizer.get('bpe_dropout', 0.0),
                decoder_r2l=cfg.decoder_tokenizer.get('r2l', False),
            )

            # If using tarred dataset for training, automatically create it if needed
            if cfg.train_ds.get('use_tarred_dataset'):
                if cfg.train_ds.get('tar_files') is None and cfg.train_ds.get('metadata_file') is None:
                    if cfg.get('preproc_out_dir') is None:
                        raise ValueError('Data preprocessing required but cfg.preproc_out_dir is None.')
                    if cfg.train_ds.get('src_file_name') is None or cfg.train_ds.get('tgt_file_name') is None:
                        raise ValueError(
                            'src_file_name and tgt_file_name needed to create tarred dataset but could not be found.'
                        )
                    if cfg.get('retrieval') and cfg.train_ds.get('retrieval_file_name') is None:
                        raise ValueError(
                            'retrieval_file_name needed to create tarred retrieval dataset with but could not be found.'
                        )
                    # Preprocess data and cache for use during training
                    if self.global_rank == 0:
                        logging.info(
                            f"Creating tarred dataset for src: {cfg.train_ds.get('src_file_name')} and tgt: {cfg.train_ds.get('tgt_file_name')}"
                        )

                    if isinstance(cfg.train_ds.get('src_file_name'), str):
                        src_file_list = [cfg.train_ds.get('src_file_name')]
                        tgt_file_list = [cfg.train_ds.get('tgt_file_name')]
                        if cfg.get('retrieval'):
                            retrieval_file_list = [cfg.train_ds.get('retrieval_file_name')]
                        outdir_list = [cfg.get('preproc_out_dir')]
                    else:
                        src_file_list = cfg.train_ds.get('src_file_name')
                        tgt_file_list = cfg.train_ds.get('tgt_file_name')
                        if cfg.get('retrieval'):
                            retrieval_file_list = cfg.train_ds.get('retrieval_file_name')
                        if isinstance(cfg.get('src_language'), ListConfig):
                            langs = cfg.get('src_language')
                        elif isinstance(cfg.get('tgt_language'), ListConfig):
                            langs = cfg.get('tgt_language')
                        outdir_list = []
                        for lang in langs:
                            outdir_list.append(os.path.join(cfg.get('preproc_out_dir'), lang))

                    if len(src_file_list) != len(tgt_file_list) or len(src_file_list) != len(outdir_list):
                        raise ValueError(
                            "Number of source files, target files, and multilingual language pairs must be the same."
                        )
                    if cfg.get('retrieval') and len(src_file_list) != len(retrieval_file_list):
                        raise ValueError("Number of source files, target files, and retrieval files must be the same.")
                    if not cfg.get('retrieval', False):
                        retrieval_file_list = [None] * len(src_file_list)

                    # TODO: have to get tokenizers inside .preprocess_parallel because they can't be pickled
                    metadata_file_list = []
                    for idx, src_file in enumerate(src_file_list):
                        self.train_tar_files, self.train_metadata_file = MTDataPreproc.preprocess_parallel_dataset(
                            clean=cfg.train_ds.clean,
                            src_fname=src_file,
                            tgt_fname=tgt_file_list[idx],
                            retrieval_fname=retrieval_file_list[idx],
                            out_dir=outdir_list[idx],
                            encoder_tokenizer_name=cfg.encoder_tokenizer.get('library'),
                            encoder_model_name=cfg.encoder.get('model_name'),
                            encoder_tokenizer_model=getattr(self, "encoder_tokenizer_model", None),
                            encoder_bpe_dropout=cfg.encoder_tokenizer.get('bpe_dropout', 0.0),
                            encoder_tokenizer_r2l=cfg.encoder_tokenizer.get('r2l', False),
                            decoder_tokenizer_name=cfg.decoder_tokenizer.get('library'),
                            decoder_model_name=cfg.decoder.get('model_name'),
                            decoder_tokenizer_model=getattr(self, "decoder_tokenizer_model", None),
                            decoder_bpe_dropout=cfg.decoder_tokenizer.get('bpe_dropout', 0.0),
                            decoder_tokenizer_r2l=cfg.decoder_tokenizer.get('r2l', False),
                            max_seq_length=cfg.train_ds.get('max_seq_length', 512),
                            tokens_in_batch=cfg.train_ds.get('tokens_in_batch', 8192),
                            lines_per_dataset_fragment=cfg.train_ds.get('lines_per_dataset_fragment', 1000000),
                            num_batches_per_tarfile=cfg.train_ds.get('num_batches_per_tarfile', 1000),
                            min_seq_length=1,
                            global_rank=self.global_rank,
                            world_size=self.world_size,
                            n_jobs=cfg.train_ds.get('n_preproc_jobs', -2),
                            tar_file_prefix=cfg.train_ds.get('tar_file_prefix', 'parallel'),
                            nns=cfg.train_ds.get('number_nearest_neighbors', 2),
                        )
                        metadata_file_list.append(self.train_metadata_file)
                    # update config
                    # self._cfg.train_ds.tar_files = self.tar_files_to_string(self.train_tar_files)
                    # self._cfg.train_ds.tar_files = self.train_tar_files
                    if isinstance(cfg.train_ds.get('metadata_file'), str):
                        self._cfg.train_ds.metadata_file = metadata_file_list[0]
                    else:
                        self._cfg.train_ds.metadata_file = metadata_file_list

                    logging.info(
                        f"Using tarred dataset created in folder(s) {outdir_list} and metadata created at {self._cfg.train_ds.metadata_file}"
                    )

                elif cfg.train_ds.get('tar_files') is not None and cfg.train_ds.get('metadata_file') is None:
                    raise ValueError('A metadata file is required for tarred dataset but cfg.metadata_file is None.')
                elif cfg.train_ds.get('tar_files') is None and cfg.train_ds.get('metadata_file') is not None:
                    if isinstance(cfg.train_ds.get('metadata_file'), str):
                        metadata_file_list = [cfg.train_ds.get('metadata_file')]
                    else:
                        metadata_file_list = cfg.train_ds.get('metadata_file')

                    for metadata_file in metadata_file_list:
                        with open(metadata_file) as metadata_reader:
                            metadata = json.load(metadata_reader)
                        if metadata['tar_files']:
                            logging.info(f"Using tarred dataset: {metadata['tar_files']}")
                        else:
                            raise ValueError(f'tar_files not provided and metadata does not have tar files')
                else:
                    self.train_tar_files = cfg.train_ds.get('tar_files')
                    self.train_metadata_file = cfg.train_ds.get('metadata_file')
                    logging.info(
                        f"Using tarred dataset from config at {self.train_tar_files} and metadata from {self.train_metadata_file}"
                    )

    def tar_files_to_string(self, tar_files):
        """ Tar files are generated in the following format: basename.number.tar
            Where number is an integer from 1 to the number of tar files.
            We convert this list to a string that can be used in the model config to specify
            tarred datasets: basename_OP_1..num_tar_files_CL_.tar 

        Args:
            tar_files (List[str]): List of tar files generated by preprocess_parallel_dataset
        """
        num_tar_files = len(tar_files)
        split_on_dot = tar_files[0].split('.')
        basename = '.'.join(split_on_dot[0:-2])
        tar_file_string = f'{basename}._OP_1..{num_tar_files}_CL_.tar'
        return tar_file_string

    @staticmethod
    def get_enc_dec_tokenizers(
        encoder_tokenizer_name=None,
        encoder_tokenizer_model=None,
        encoder_bpe_dropout=0.0,
        encoder_model_name=None,
        encoder_r2l=False,
        decoder_tokenizer_name=None,
        decoder_tokenizer_model=None,
        decoder_bpe_dropout=0.0,
        decoder_model_name=None,
        decoder_r2l=False,
        encoder_tokenizer_legacy=False,
        decoder_tokenizer_legacy=False,
    ):

        # if encoder_tokenizer_name != 'yttm' or decoder_tokenizer_name != 'yttm':
        #     raise NotImplementedError(f"Currently we only support yttm tokenizer.")

        if encoder_bpe_dropout is None:
            encoder_bpe_dropout = 0.0

        if decoder_bpe_dropout is None:
            decoder_bpe_dropout = 0.0

        encoder_tokenizer = get_nmt_tokenizer(
            library=encoder_tokenizer_name,
            model_name=encoder_model_name,
            tokenizer_model=encoder_tokenizer_model,
            bpe_dropout=encoder_bpe_dropout,
            r2l=encoder_r2l,
            legacy=encoder_tokenizer_legacy,
        )
        decoder_tokenizer = get_nmt_tokenizer(
            library=decoder_tokenizer_name,
            model_name=decoder_model_name,
            tokenizer_model=decoder_tokenizer_model,
            bpe_dropout=decoder_bpe_dropout,
            r2l=decoder_r2l,
            legacy=decoder_tokenizer_legacy,
        )

        return encoder_tokenizer, decoder_tokenizer

    @staticmethod
    def get_monolingual_tokenizer(
        tokenizer_name=None, tokenizer_model=None, bpe_dropout=0.0,
    ):
        if tokenizer_name == 'yttm':
            if bpe_dropout is None:
                bpe_dropout = 0.0
            tokenizer = get_tokenizer(
                tokenizer_name=tokenizer_name, tokenizer_model=tokenizer_model, bpe_dropout=bpe_dropout,
            )
        elif tokenizer_name == 'sentencepiece':
            tokenizer = SentencePieceTokenizer(model_path=tokenizer_model)
        else:
            try:
                tokenizer = get_tokenizer(tokenizer_name, special_tokens={"pad_token": "[PAD]"})
            except Exception as e:
                raise ValueError(f'{tokenizer_name} is not supported by either NeMo or HuggingFace. {e}')

        return tokenizer

    # TODO: add local or global rank 0 decorator
    @staticmethod
    def preprocess_parallel_dataset(
        clean,
        src_fname,
        tgt_fname,
        retrieval_fname,
        out_dir,
        encoder_tokenizer_name,
        encoder_tokenizer_model,
        encoder_tokenizer_r2l,
        encoder_bpe_dropout,
        encoder_model_name,
        decoder_tokenizer_name,
        decoder_tokenizer_model,
        decoder_bpe_dropout,
        decoder_model_name,
        decoder_tokenizer_r2l,
        max_seq_length,
        min_seq_length,
        tokens_in_batch,
        lines_per_dataset_fragment,
        num_batches_per_tarfile,
        global_rank,
        world_size,
        n_jobs=-2,
        tar_file_prefix='parallel',
<<<<<<< HEAD
        nns=2,
=======
        encoder_tokenizer_legacy=False,
        decoder_tokenizer_legacy=False,
>>>>>>> 2802fca5
    ):
        """Create tarred dataset from large paired translation data.

        Args:
            clean (str): Cleans source and target sentences to get rid of noisy data.
            src_fname (str): path to source text data
            tgt_fname (str): path to target text data
            retrieval_fname (str): path to indices of retrieved sentences for src else None
            out_dir (str): path to write tarred dataset
            encoder_tokenizer (Any): tokenizer for encoder 
            decoder_tokenizer (Any): tokenizer for decoder
            max_seq_length (int): maximum sequence length 
            min_seq_length (int): minimum sequence length 
            tokens_in_batch (int): tokens per batch per GPU, effectively batch size 
            lines_per_dataset_fragment (int): number of lines to consider for bucketing and padding
            num_batches_per_tarfile (int): number of batches (pickle files) within each tarfile
            tar_file_prefix (str) : add string prefix to tar files 
            n_jobs (int): number of processes to use for data processing (-2 to use all but 2)
            nns : number of nearest neighbors to use for retrieval
        """

        os.makedirs(out_dir, exist_ok=True)

        metadata_path = os.path.join(out_dir, f'metadata.tokens.{tokens_in_batch}.json')

        if global_rank == 0:
            tar_files_in_out_dir = glob.glob(f'{out_dir}/*.tar')
            if tar_files_in_out_dir:
                logging.info(
                    f'Tarred dataset detected: {tar_files_in_out_dir} and will be used. Remove if reprocessing.'
                )
            else:
                filenames = [src_fname, tgt_fname]

                # get number of lines so that we can create a partition of the lines of the text file
                num_src_lines, num_tgt_lines = Parallel(n_jobs=2)(
                    delayed(MTDataPreproc._get_num_lines)(filename) for filename in filenames
                )
                logging.info(f'Found {num_src_lines} source lines and  {num_tgt_lines} target lines.')
                assert num_src_lines == num_tgt_lines, 'Number of source lines should equal number of target lines.'

                single_fragment = False
                if retrieval_fname[0] is not None:
                    single_fragment = True

                # create a partition of lines that we can parallelize over
                lines_partition = MTDataPreproc._get_lines_partition(
                    num_src_lines, lines_per_dataset_fragment, single_fragment
                )
                logging.info(f"Found {len(lines_partition)} fragments to parallelize over.")

                # create tarfiles for each fragment in parallel
                results_list = Parallel(n_jobs=n_jobs)(
                    delayed(MTDataPreproc._process_fragment)(
                        src_filename=src_fname,
                        tgt_filename=tgt_fname,
                        retrieval_filename=retrieval_fname,
                        lines_indices=lines_indices,
                        out_dir=out_dir,
                        num_batches_per_tarfile=num_batches_per_tarfile,
                        clean=clean,
                        max_seq_length=max_seq_length,
                        min_seq_length=min_seq_length,
                        tokens_in_batch=tokens_in_batch,
                        encoder_tokenizer_name=encoder_tokenizer_name,
                        encoder_tokenizer_model=encoder_tokenizer_model,
                        encoder_bpe_dropout=encoder_bpe_dropout,
                        encoder_model_name=encoder_model_name,
                        decoder_tokenizer_name=decoder_tokenizer_name,
                        decoder_tokenizer_model=decoder_tokenizer_model,
                        decoder_bpe_dropout=decoder_bpe_dropout,
                        decoder_model_name=decoder_model_name,
                        fragment_index=fragment_index,
                        encoder_tokenizer_r2l=encoder_tokenizer_r2l,
                        decoder_tokenizer_r2l=decoder_tokenizer_r2l,
<<<<<<< HEAD
                        nns=nns,
=======
                        encoder_tokenizer_legacy=encoder_tokenizer_legacy,
                        decoder_tokenizer_legacy=decoder_tokenizer_legacy,
>>>>>>> 2802fca5
                    )
                    for fragment_index, lines_indices in enumerate(lines_partition)
                )

                # compute total batches so far
                total_batches = sum([batch_count for batch_count, _ in results_list])

                # save batches from tar files containing the left over batches (if there's enough batches)
                remainder_tar_file_ctr = 0
                remainder_tar_file_path = os.path.join(
                    out_dir, f'remainder-batches.tokens.{tokens_in_batch}.tar_file_{remainder_tar_file_ctr}.tar'
                )
                remainder_tar_file_ptr = tarfile.open(remainder_tar_file_path, 'w')
                batch_in_tar_ctr = 0
                for _, tar_file_path in results_list:
                    tar_file_ptr = tarfile.open(tar_file_path, 'r')
                    for member in tar_file_ptr.getmembers():
                        remainder_tar_file_ptr.addfile(member, tar_file_ptr.extractfile(member.name))
                        batch_in_tar_ctr += 1
                        if batch_in_tar_ctr == num_batches_per_tarfile:
                            remainder_tar_file_ctr += 1
                            remainder_tar_file_ptr.close()
                            remainder_tar_file_path = os.path.join(
                                out_dir,
                                f'remainder-batches.tokens.{tokens_in_batch}.tar_file_{remainder_tar_file_ctr}.tar',
                            )
                            remainder_tar_file_ptr = tarfile.open(remainder_tar_file_path, 'w',)
                            batch_in_tar_ctr = 0
                    tar_file_ptr.close()
                    os.remove(tar_file_path)

                # log the number of batches remaining as they will be discarded
                num_batches_discarded = len(remainder_tar_file_ptr.getmembers())
                total_batches -= num_batches_discarded
                logging.info(
                    f'Number of batches discarded: {num_batches_discarded}, total batches kept: {total_batches}'
                )
                remainder_tar_file_ptr.close()
                os.remove(remainder_tar_file_path)

                # dump metadata to json
                metadata = {}
                metadata['num_batches'] = total_batches

                # rename tar files so they can be more easily used with CLI and YAML
                tar_file_paths = glob.glob(f'{out_dir}/*.tar')
                for index, path in enumerate(tar_file_paths):
                    os.rename(
                        path, os.path.join(out_dir, f'{tar_file_prefix}.batches.tokens.{tokens_in_batch}.{index}.tar')
                    )

                # add tar files to manifest
                tar_file_paths = glob.glob(f'{out_dir}/*.tar')
                metadata['tar_files'] = tar_file_paths
                json.dump(metadata, open(metadata_path, 'w'))

        tar_file_paths = glob.glob(f'{out_dir}/*.tar')

        num_tar_files = len(tar_file_paths)
        if num_tar_files < world_size:
            raise ValueError(
                (
                    f'Number of tar files found: {num_tar_files} is less than world size: {world_size}. '
                    f'There should be at least one tar file per GPU (ideally many tar files per GPU). '
                    f'This may be due to dataset size, it is advisable to use at least 5M sentence pairs for tarred datasets. '
                    f'Decrease num_batches_per_tarfile or num_tokens_per_batch to increase the number of tarfiles. '
                    f'Also using shard_strategy=replicate will use all available tarfiles for every GPU. '
                )
            )

        return tar_file_paths, metadata_path

    @staticmethod
    def _get_num_lines(filename):
        with open(filename) as f:
            for i, l in enumerate(f):
                pass
        return i + 1

    @staticmethod
    def _get_lines_partition(num_lines, lines_per_dataset_fragment, single_fragment=False):
        # create partition based on fragment size
        fragment_indices = []
        if single_fragment:
            # For retrieval datasets, we want to use the entire dataset as a single fragment
            fragment_indices.append([0, num_lines])
        else:
            for i in range(0, num_lines, lines_per_dataset_fragment):
                fragment_indices.append([i, i + lines_per_dataset_fragment])
            # modify last indices
            last_indices = fragment_indices.pop()
            last_indices[1] = -1
            fragment_indices.append(last_indices)
            # if fragment_indices[-1][1] >= num_lines:
            #     fragment_indices.pop()
        return fragment_indices

    @staticmethod
    def _process_fragment(
        src_filename,
        tgt_filename,
        retrieval_filename,
        lines_indices,
        out_dir,
        num_batches_per_tarfile,
        clean,
        max_seq_length,
        min_seq_length,
        tokens_in_batch,
        encoder_tokenizer_name,
        encoder_tokenizer_model,
        encoder_bpe_dropout,
        encoder_model_name,
        encoder_tokenizer_r2l,
        decoder_tokenizer_name,
        decoder_tokenizer_model,
        decoder_bpe_dropout,
        decoder_model_name,
        decoder_tokenizer_r2l,
        fragment_index,
<<<<<<< HEAD
        nns,
=======
        encoder_tokenizer_legacy,
        decoder_tokenizer_legacy,
>>>>>>> 2802fca5
    ):
        start = lines_indices[0]
        stop = lines_indices[1]

        # write lines in partition to temporary files to be consumed by write_parallel_batches_to_tarfiles
        tmp_f_src = tempfile.NamedTemporaryFile(delete=False, mode='w')
        tmp_f_tgt = tempfile.NamedTemporaryFile(delete=False, mode='w')

        with open(src_filename, 'r') as src_in, open(tgt_filename) as tgt_in:
            for line_number, (src_line, tgt_line) in enumerate(zip(src_in, tgt_in)):
                if start <= line_number and line_number < stop:
                    if src_line and tgt_line:
                        tmp_f_src.write(src_line)
                        tmp_f_tgt.write(tgt_line)

        tmp_f_src.close()
        tmp_f_tgt.close()

        num_batches_from_fragment, remainder_tar_file_path = MTDataPreproc.write_parallel_batches_to_tarfiles(
            out_dir=out_dir,
            num_batches_per_tarfile=num_batches_per_tarfile,
            clean=clean,
            max_seq_length=max_seq_length,
            min_seq_length=min_seq_length,
            src_fname=tmp_f_src.name,
            tgt_fname=tmp_f_tgt.name,
            retrieval_filename=retrieval_filename,
            num_tokens=tokens_in_batch,
            encoder_tokenizer_name=encoder_tokenizer_name,
            encoder_tokenizer_model=encoder_tokenizer_model,
            encoder_bpe_dropout=encoder_bpe_dropout,
            encoder_model_name=encoder_model_name,
            encoder_tokenizer_r2l=encoder_tokenizer_r2l,
            decoder_tokenizer_name=decoder_tokenizer_name,
            decoder_tokenizer_model=decoder_tokenizer_model,
            decoder_bpe_dropout=decoder_bpe_dropout,
            decoder_model_name=decoder_model_name,
            decoder_tokenizer_r2l=decoder_tokenizer_r2l,
            fragment_index=fragment_index,
<<<<<<< HEAD
            nns=nns,
=======
            encoder_tokenizer_legacy=encoder_tokenizer_legacy,
            decoder_tokenizer_legacy=decoder_tokenizer_legacy,
>>>>>>> 2802fca5
        )

        os.remove(tmp_f_src.name)
        os.remove(tmp_f_tgt.name)

        return num_batches_from_fragment, remainder_tar_file_path

    @staticmethod
    def preprocess_monolingual_dataset(
        clean,
        fname,
        out_dir,
        tokenizer,
        max_seq_length,
        min_seq_length,
        tokens_in_batch,
        lines_per_dataset_fragment,
        num_batches_per_tarfile,
        pkl_file_prefix,
        global_rank,
        world_size,
    ):
        """Create tarred dataset from a large monolingual corpus.

        Args:
            clean (str): Cleans sentences to get rid of very long or short sentences.
            fname (str): Path to source text data
            out_dir (str): Path to write tarred dataset
            tokenizer (Any): Path to tokenizer model
            max_seq_length (int): maximum sequence length 
            min_seq_length (int): minimum sequence length 
            tokens_in_batch (int): tokens per batch per GPU, effectively batch size 
            lines_per_dataset_fragment (int): number of lines to consider for bucketing and padding
            num_batches_per_tarfile (int): number of batches (pickle files) within each tarfile
            global_rank (int): if set to zero, data will be processed on this node
            world_size (int): total number of processes being run (for training only, set to 1 when preproc only)
        """
        os.makedirs(out_dir, exist_ok=True)

        tar_file_ctr = 1
        num_files_in_tar = 0
        num_lines = 0
        shard_num = 0
        global_batch_ctr = 0
        tmp_f = tempfile.NamedTemporaryFile(delete=False, mode='w')
        tar_file_ptr = tarfile.open(
            os.path.join(out_dir, '%s-batches.tokens.%d.%d.tar' % (pkl_file_prefix, tokens_in_batch, 1)), 'w'
        )
        metadata_path = os.path.join(out_dir, f'metadata.tokens.{tokens_in_batch}.json')
        with open(fname, 'r') as f:
            for line in f:
                tmp_f.write(line)
                num_lines += 1

                if num_lines == lines_per_dataset_fragment:
                    tmp_f.close()
                    (
                        tar_file_ptr,
                        global_batch_ctr,
                        num_files_in_tar,
                        tar_file_ctr,
                    ) = MTDataPreproc.write_monolingual_batches_to_tarfiles(
                        out_dir,
                        num_batches_per_tarfile,
                        clean,
                        max_seq_length,
                        min_seq_length,
                        tmp_f.name,
                        tokens_in_batch,
                        tokenizer,
                        num_files_in_tar=num_files_in_tar,
                        tar_file_ptr=tar_file_ptr,
                        tar_file_ctr=tar_file_ctr,
                        global_batch_ctr=global_batch_ctr,
                        pkl_file_prefix=pkl_file_prefix,
                    )

                    num_lines = 0
                    shard_num += 1
                    os.remove(tmp_f.name)
                    tmp_f = tempfile.NamedTemporaryFile(delete=False, mode='w')

        tmp_f.close()
        (
            tar_file_ptr,
            global_batch_ctr,
            num_files_in_tar,
            tar_file_ctr,
        ) = MTDataPreproc.write_monolingual_batches_to_tarfiles(
            out_dir,
            num_batches_per_tarfile,
            clean,
            max_seq_length,
            min_seq_length,
            tmp_f.name,
            tokens_in_batch,
            tokenizer,
            num_files_in_tar=num_files_in_tar,
            tar_file_ptr=tar_file_ptr,
            tar_file_ctr=tar_file_ctr,
            global_batch_ctr=global_batch_ctr,
            pkl_file_prefix=pkl_file_prefix,
        )
        tar_file_ptr.close()
        os.remove(tmp_f.name)

        if num_files_in_tar != num_batches_per_tarfile:
            os.remove(
                os.path.join(out_dir, '%s-batches.tokens.%d.%d.tar' % (pkl_file_prefix, tokens_in_batch, tar_file_ctr))
            )
            global_batch_ctr -= num_files_in_tar
            print('Dropping %d batches because of overflow' % (num_files_in_tar))

        json.dump({'num_batches': global_batch_ctr}, open(os.path.join(out_dir, 'metadata.json'), 'w'))

        tar_file_paths = glob.glob(f'{out_dir}/{pkl_file_prefix}-batches.tokens.{tokens_in_batch}.*.tar')

        num_tar_files = len(tar_file_paths)
        if num_tar_files < world_size:
            raise ValueError(
                (
                    f'Number of tar files found: {num_tar_files} is less than world size: {world_size}. '
                    f'There should be at least one tar file per GPU (ideally many tar files per GPU). '
                    f'This may be due to dataset size, it is advisable to use at least 5M sentence pairs for tarred datasets. '
                    f'Decrease num_batches_per_tarfile or num_tokens_per_batch to increase the number of tarfiles. '
                    f'Also using shard_strategy=replicate will use all available tarfiles for every GPU. '
                )
            )

        return tar_file_paths, metadata_path

    @staticmethod
    def train_tokenizers(
        out_dir,
        src_fname,
        tgt_fname,
        shared_tokenizer,
        encoder_tokenizer_name,
        encoder_tokenizer_vocab_size,
        encoder_tokenizer_coverage,
        decoder_tokenizer_name,
        decoder_tokenizer_vocab_size,
        decoder_tokenizer_coverage,
        global_rank,
        encoder_training_sample_size=-1,
        decoder_training_sample_size=-1,
        encoder_special_tokens=None,
        decoder_special_tokens=None,
        spt_symbols=None,
    ):
        """Trains a tokenizer with requested parameters, returns None if the tokenizer is not trainable"""

        encoder_tokenizer_model = None
        decoder_tokenizer_model = None
        os.makedirs(out_dir, exist_ok=True)

        supported_train_tokenizers = ['yttm', 'sentencepiece']

        if encoder_special_tokens:
            if isinstance(encoder_special_tokens, dict):
                encoder_special_tokens = list(encoder_special_tokens.values())
                print(encoder_special_tokens)

        if decoder_special_tokens:
            if isinstance(decoder_special_tokens, dict):
                decoder_special_tokens = list(decoder_special_tokens.values())

        if shared_tokenizer:
            if encoder_tokenizer_name in supported_train_tokenizers:
                encoder_tokenizer_model = os.path.join(
                    out_dir, 'shared_tokenizer.%d.BPE.model' % (encoder_tokenizer_vocab_size)
                )
                decoder_tokenizer_model = encoder_tokenizer_model
                if global_rank == 0:
                    if os.path.isfile(encoder_tokenizer_model):
                        logging.info(
                            f'Shared tokenizer model {encoder_tokenizer_model} already exists. Remove file if training a new tokenizer model.'
                        )
                    else:
                        logging.info(
                            f'Shared tokenizer model {encoder_tokenizer_model} not found. Training tokenizer model.'
                        )
                        with tempfile.TemporaryDirectory() as tmp:
                            concat_data_path = os.path.join(tmp, 'concat_dataset.txt')
                            os.system('cat %s %s > %s' % (src_fname, tgt_fname, concat_data_path))
                            if encoder_tokenizer_name == "yttm":
                                yttm.BPE.train(
                                    data=concat_data_path,
                                    vocab_size=encoder_tokenizer_vocab_size,
                                    model=os.path.join(out_dir, encoder_tokenizer_model),
                                    coverage=encoder_tokenizer_coverage,
                                    n_threads=-1,
                                )
                            else:
                                create_spt_model(
                                    data_file=concat_data_path,
                                    vocab_size=encoder_tokenizer_vocab_size,
                                    sample_size=encoder_training_sample_size,
                                    do_lower_case=False,
                                    tokenizer_type='bpe',
                                    character_coverage=encoder_tokenizer_coverage,
                                    output_dir=out_dir,
                                    bos=True,
                                    eos=True,
                                    pad=True,
                                    control_symbols=spt_symbols,
                                    user_defined_symbols=encoder_special_tokens,
                                )
                                os.rename(
                                    os.path.join(out_dir, 'tokenizer.model'),
                                    os.path.join(out_dir, encoder_tokenizer_model),
                                )
        else:
            if encoder_tokenizer_name in supported_train_tokenizers:
                encoder_tokenizer_model = os.path.join(
                    out_dir, 'tokenizer.encoder.%d.BPE.model' % (encoder_tokenizer_vocab_size)
                )
                if global_rank == 0:
                    if os.path.isfile(encoder_tokenizer_model):
                        logging.info(
                            f'Encoder tokenizer model {encoder_tokenizer_model} already exists. Remove file if training a new tokenizer model.'
                        )
                    else:
                        logging.info(
                            f'Encoder tokenizer model {encoder_tokenizer_model} not found. Training tokenizer model.'
                        )
                        if encoder_tokenizer_name == "yttm":
                            yttm.BPE.train(
                                data=src_fname,
                                vocab_size=encoder_tokenizer_vocab_size,
                                model=encoder_tokenizer_model,
                                coverage=encoder_tokenizer_coverage,
                                n_threads=-1,
                            )
                        else:
                            dir_name = os.path.dirname(encoder_tokenizer_model)
                            create_spt_model(
                                data_file=src_fname,
                                vocab_size=encoder_tokenizer_vocab_size,
                                sample_size=encoder_training_sample_size,
                                do_lower_case=False,
                                tokenizer_type='bpe',
                                character_coverage=encoder_tokenizer_coverage,
                                output_dir=dir_name,
                                bos=True,
                                eos=True,
                                pad=True,
                                control_symbols=spt_symbols,
                                user_defined_symbols=encoder_special_tokens,
                            )
                            os.rename(os.path.join(dir_name, 'tokenizer.model'), os.path.join(encoder_tokenizer_model))

            if decoder_tokenizer_name in supported_train_tokenizers:
                decoder_tokenizer_model = os.path.join(
                    out_dir, 'tokenizer.decoder.%d.BPE.model' % (decoder_tokenizer_vocab_size)
                )
                if global_rank == 0:
                    if os.path.isfile(decoder_tokenizer_model):
                        logging.info(
                            f'Decoder tokenizer model {decoder_tokenizer_model} already exists. Remove file if training a new tokenizer model.'
                        )
                    else:
                        logging.info(
                            f'Decoder tokenizer model {decoder_tokenizer_model} not found. Training tokenizer model.'
                        )
                        if decoder_tokenizer_name == "yttm":
                            yttm.BPE.train(
                                data=tgt_fname,
                                vocab_size=decoder_tokenizer_vocab_size,
                                model=decoder_tokenizer_model,
                                coverage=decoder_tokenizer_coverage,
                                n_threads=-1,
                            )
                        else:
                            dir_name = os.path.dirname(decoder_tokenizer_model)
                            create_spt_model(
                                data_file=tgt_fname,
                                vocab_size=decoder_tokenizer_vocab_size,
                                sample_size=decoder_training_sample_size,
                                do_lower_case=False,
                                tokenizer_type='bpe',
                                character_coverage=decoder_tokenizer_coverage,
                                output_dir=dir_name,
                                bos=True,
                                eos=True,
                                pad=True,
                                control_symbols=spt_symbols,
                                user_defined_symbols=decoder_special_tokens,
                            )
                            os.rename(os.path.join(dir_name, 'tokenizer.model'), os.path.join(decoder_tokenizer_model))

        return encoder_tokenizer_model, decoder_tokenizer_model

    @staticmethod
    def write_parallel_batches_to_tarfiles(
        out_dir,
        num_batches_per_tarfile,
        clean,
        max_seq_length,
        min_seq_length,
        src_fname,
        tgt_fname,
        retrieval_filename,
        num_tokens,
        encoder_tokenizer_name,
        encoder_tokenizer_model,
        encoder_tokenizer_r2l,
        encoder_bpe_dropout,
        encoder_model_name,
        decoder_tokenizer_name,
        decoder_tokenizer_model,
        decoder_bpe_dropout,
        decoder_model_name,
        decoder_tokenizer_r2l,
        fragment_index,
<<<<<<< HEAD
        nns,
=======
        encoder_tokenizer_legacy=False,
        decoder_tokenizer_legacy=False,
>>>>>>> 2802fca5
    ):
        """
        Writes current fragment of the overall parallel corpus to tarfiles by:
        (1) Creating a minibatches using a TranslationDataset object.
        (2) Writing each minibatch to a pickle file.
        (3) Adding pickle files to a tarfile until it reaches num_batches_per_tarfile.
        """

        if retrieval_filename is None:
            dataset = TranslationDataset(
                dataset_src=src_fname,
                dataset_tgt=tgt_fname,
                tokens_in_batch=num_tokens,
                clean=clean,
                max_seq_length=max_seq_length,
                min_seq_length=min_seq_length,
                max_seq_length_diff=max_seq_length,
                max_seq_length_ratio=max_seq_length,
                cache_ids=False,
                cache_data_per_node=False,
                use_cache=False,
            )
        else:
            dataset = RetrievalTranslationDataset(
                dataset_src=src_fname,
                dataset_tgt=tgt_fname,
                tokens_in_batch=num_tokens,
                clean=True,
                max_seq_length=max_seq_length,
                min_seq_length=min_seq_length,
                max_seq_length_diff=max_seq_length,
                max_seq_length_ratio=max_seq_length,
                cache_ids=False,
                cache_data_per_node=False,
                use_cache=False,
                dataset_retrieval=retrieval_filename,
                number_nearest_neighbors=nns,
            )

        encoder_tokenizer, decoder_tokenizer = MTDataPreproc.get_enc_dec_tokenizers(
            encoder_tokenizer_name=encoder_tokenizer_name,
            encoder_tokenizer_model=encoder_tokenizer_model,
            encoder_bpe_dropout=encoder_bpe_dropout,
            encoder_model_name=encoder_model_name,
            encoder_r2l=encoder_tokenizer_r2l,
            decoder_tokenizer_name=decoder_tokenizer_name,
            decoder_tokenizer_model=decoder_tokenizer_model,
            decoder_bpe_dropout=decoder_bpe_dropout,
            decoder_model_name=decoder_model_name,
            decoder_r2l=decoder_tokenizer_r2l,
            encoder_tokenizer_legacy=encoder_tokenizer_legacy,
            decoder_tokenizer_legacy=decoder_tokenizer_legacy,
        )

        # validate no token is negative for sentencepiece tokenizers and add missing special tokens.
        for tok_name, tok_library, tok_model, legacy in [
            ("encoder_tokenizer", encoder_tokenizer_name, encoder_tokenizer, encoder_tokenizer_legacy),
            ("decoder_tokenizer", decoder_tokenizer_name, decoder_tokenizer, decoder_tokenizer_legacy),
        ]:
            if tok_library == 'sentencepiece':
                negative_tokens = []
                for n in ["eos_id", "bos_id", "unk_id", "pad_id"]:
                    v = getattr(tok_model.tokenizer, n)()
                    if v < 0:
                        negative_tokens.append(f"{n}={v}")
                if negative_tokens and not legacy:
                    raise ValueError(
                        f"{tok_name}=sentencepiece has invalid negative special tokens = {negative_tokens}"
                    )
                # If using the legacy sentencepiece tokenizer, we can add the missing tokens as "special" tokens.
                else:
                    # If using sentencepiece legacy, eos, bos and pad need to be set/added differently.
                    if legacy:
                        # bos, eos, pad and unk may be present in the provided spm .model file, if they are, use it.
                        if not hasattr(tok_model, 'pad_token'):
                            if hasattr(tok_model.tokenizer, 'pad_id') and tok_model.tokenizer.pad_id() > 0:
                                tok_model.pad_token = tok_model.tokenizer.id_to_piece(tok_model.tokenizer.pad_id())
                            else:
                                tok_model.add_special_tokens({'pad_token': '<pad>'})
                        else:
                            tok_model.add_special_tokens({'pad_token': '<pad>'})

                        if not hasattr(tok_model, 'bos_token'):
                            if hasattr(tok_model.tokenizer, 'bos_id') and tok_model.tokenizer.bos_id() > 0:
                                tok_model.bos_token = tok_model.tokenizer.id_to_piece(tok_model.tokenizer.bos_id())
                            else:
                                tok_model.add_special_tokens({'bos_token': '<bos>'})
                        else:
                            tok_model.add_special_tokens({'bos_token': '<s>'})

                        if not hasattr(tok_model, 'eos_token'):
                            if hasattr(tok_model.tokenizer, 'eos_id') and tok_model.tokenizer.eos_id() > 0:
                                tok_model.eos_token = tok_model.tokenizer.id_to_piece(tok_model.tokenizer.eos_id())
                            else:
                                tok_model.add_special_tokens({'eos_token': '<eos>'})
                        else:
                            tok_model.add_special_tokens({'eos_token': '</s>'})

        dataset.batchify(encoder_tokenizer, decoder_tokenizer)

        tar_file_ctr = 0
        tar_file_path = os.path.join(
            out_dir, 'fragment-%s-batches.tokens.%d.%d.tar' % (fragment_index, num_tokens, tar_file_ctr)
        )
        tar_file_ptr = tarfile.open(tar_file_path, 'w')
        total_batch_ctr = 0
        batch_ctr = 0
        for _, batch in dataset.batches.items():
            total_batch_ctr += 1
            batch_ctr += 1
            pickle.dump(
                batch,
                open(os.path.join(out_dir, 'fragment-%s-batch-%d.pkl' % (fragment_index, total_batch_ctr)), 'wb'),
            )
            tar_file_ptr.add(os.path.join(out_dir, 'fragment-%s-batch-%d.pkl' % (fragment_index, total_batch_ctr)))
            os.remove(os.path.join(out_dir, 'fragment-%s-batch-%d.pkl' % (fragment_index, total_batch_ctr)))

            if batch_ctr == num_batches_per_tarfile:
                tar_file_ctr += 1
                tar_file_ptr.close()
                tar_file_path = os.path.join(
                    out_dir, 'fragment-%s-batches.tokens.%d.%d.tar' % (fragment_index, num_tokens, tar_file_ctr)
                )
                tar_file_ptr = tarfile.open(tar_file_path, 'w',)
                batch_ctr = 0

        # return tar files paths that have batches remaining
        remainder_tar_file_path = tar_file_ptr.name
        tar_file_ptr.close()

        return total_batch_ctr, remainder_tar_file_path

    @staticmethod
    def write_monolingual_batches_to_tarfiles(
        out_dir,
        num_batches_per_tarfile,
        clean,
        max_seq_length,
        min_seq_length,
        fname,
        num_tokens,
        tokenizer,
        num_files_in_tar,
        tar_file_ptr,
        tar_file_ctr,
        global_batch_ctr,
        pkl_file_prefix,
    ):
        """
        Writes current fragment of the overall parallel corpus to tarfiles by:
        (1) Creating a minibatches using a SentenceDataset object.
        (2) Writing each minibatch to a pickle file.
        (3) Adding pickle files to a tarfile until it reaches num_batches_per_tarfile.
        """

        dataset = SentenceDataset(
            tokenizer=tokenizer,
            dataset=fname,
            tokens_in_batch=num_tokens,
            clean=clean,
            max_seq_length=max_seq_length,
            min_seq_length=min_seq_length,
            cache_ids=False,
        )

        for batch in dataset.batches:
            global_batch_ctr += 1
            batch = {'src': batch}
            pickle.dump(
                batch, open(os.path.join(out_dir, '%s-batch-%d.pkl' % (pkl_file_prefix, global_batch_ctr)), 'wb')
            )

            if num_files_in_tar == num_batches_per_tarfile:
                tar_file_ctr += 1
                tar_file_ptr.close()
                tar_file_ptr = tarfile.open(
                    os.path.join(out_dir, '%s-batches.tokens.%d.%d.tar' % (pkl_file_prefix, num_tokens, tar_file_ctr)),
                    'w',
                )
                num_files_in_tar = 0

            tar_file_ptr.add(os.path.join(out_dir, '%s-batch-%d.pkl' % (pkl_file_prefix, global_batch_ctr)))
            num_files_in_tar += 1
            os.remove(os.path.join(out_dir, '%s-batch-%d.pkl' % (pkl_file_prefix, global_batch_ctr)))
        return tar_file_ptr, global_batch_ctr, num_files_in_tar, tar_file_ctr

    @property
    def cfg(self):
        return self._cfg<|MERGE_RESOLUTION|>--- conflicted
+++ resolved
@@ -401,12 +401,9 @@
         world_size,
         n_jobs=-2,
         tar_file_prefix='parallel',
-<<<<<<< HEAD
         nns=2,
-=======
         encoder_tokenizer_legacy=False,
         decoder_tokenizer_legacy=False,
->>>>>>> 2802fca5
     ):
         """Create tarred dataset from large paired translation data.
 
@@ -482,12 +479,9 @@
                         fragment_index=fragment_index,
                         encoder_tokenizer_r2l=encoder_tokenizer_r2l,
                         decoder_tokenizer_r2l=decoder_tokenizer_r2l,
-<<<<<<< HEAD
                         nns=nns,
-=======
                         encoder_tokenizer_legacy=encoder_tokenizer_legacy,
                         decoder_tokenizer_legacy=decoder_tokenizer_legacy,
->>>>>>> 2802fca5
                     )
                     for fragment_index, lines_indices in enumerate(lines_partition)
                 )
@@ -608,12 +602,9 @@
         decoder_model_name,
         decoder_tokenizer_r2l,
         fragment_index,
-<<<<<<< HEAD
         nns,
-=======
         encoder_tokenizer_legacy,
         decoder_tokenizer_legacy,
->>>>>>> 2802fca5
     ):
         start = lines_indices[0]
         stop = lines_indices[1]
@@ -653,12 +644,9 @@
             decoder_model_name=decoder_model_name,
             decoder_tokenizer_r2l=decoder_tokenizer_r2l,
             fragment_index=fragment_index,
-<<<<<<< HEAD
             nns=nns,
-=======
             encoder_tokenizer_legacy=encoder_tokenizer_legacy,
             decoder_tokenizer_legacy=decoder_tokenizer_legacy,
->>>>>>> 2802fca5
         )
 
         os.remove(tmp_f_src.name)
@@ -974,12 +962,9 @@
         decoder_model_name,
         decoder_tokenizer_r2l,
         fragment_index,
-<<<<<<< HEAD
         nns,
-=======
         encoder_tokenizer_legacy=False,
         decoder_tokenizer_legacy=False,
->>>>>>> 2802fca5
     ):
         """
         Writes current fragment of the overall parallel corpus to tarfiles by:
